/** @file
    @brief Implementation

    @date 2016

    @author
    Sensics, Inc.
    <http://sensics.com/osvr>
*/

// Copyright 2016 Sensics, Inc.
//
// Licensed under the Apache License, Version 2.0 (the "License");
// you may not use this file except in compliance with the License.
// You may obtain a copy of the License at
//
//        http://www.apache.org/licenses/LICENSE-2.0
//
// Unless required by applicable law or agreed to in writing, software
// distributed under the License is distributed on an "AS IS" BASIS,
// WITHOUT WARRANTIES OR CONDITIONS OF ANY KIND, either express or implied.
// See the License for the specific language governing permissions and
// limitations under the License.

// Internal Includes
#include "TrackingDebugDisplay.h"
#include "CameraParameters.h"
#include "SBDBlobExtractor.h"
#include "TrackedBody.h"
#include "TrackedBodyTarget.h"
#include "TrackingSystem.h"
#include "cvToEigen.h"

// Library/third-party includes
#include <opencv2/highgui/highgui.hpp> // for GUI window

#include <opencv2/imgproc/imgproc.hpp> // for drawing capabilities

// Standard includes
#include <algorithm>
#include <iostream>
#include <vector>

namespace osvr {
namespace vbtracker {
    static const auto CVCOLOR_RED = cv::Vec3b(0, 0, 255);
    static const auto CVCOLOR_YELLOW = cv::Vec3b(0, 255, 255);
    static const auto CVCOLOR_GREEN = cv::Vec3b(0, 255, 0);
    static const auto CVCOLOR_BLUE = cv::Vec3b(255, 0, 0);
    static const auto CVCOLOR_GRAY = cv::Vec3b(127, 127, 127);
    static const auto CVCOLOR_BLACK = cv::Vec3b(0, 0, 0);
    static const auto CVCOLOR_WHITE = cv::Vec3b(255, 255, 255);
    static const auto CVCOLOR_VIOLET = cv::Vec3b(127, 0, 255);

    static const auto DEBUG_WINDOW_NAME = "OSVR Tracker Debug Window";
    static const auto DEBUG_FRAME_STRIDE = 11;
    TrackingDebugDisplay::TrackingDebugDisplay(ConfigParams const &params)
        : m_enabled(params.debug), m_windowName(DEBUG_WINDOW_NAME),
          m_debugStride(DEBUG_FRAME_STRIDE),
          m_performingOptimization(params.performingOptimization) {
        if (!m_enabled) {
            return;
        }
        // cv::namedWindow(m_windowName);
        if (m_performingOptimization) {
            m_mode = DebugDisplayMode::StatusWithAllReprojections;
        } else {
            std::cout << "\nVideo-based tracking debug windows help:\n";
            std::cout
                << "  - press 's' to show the detected blobs and the status of "
                   "recognized beacons (default)\n"
                << "  - press 'p' to show the same status view as above, but "
                   "with the (re)projected locations of even non-detected "
                   "beacons drawn\n"
                << "  - press 'b' to show the labeled blobs and the "
                   "reprojected beacons\n"
                << "  - press 'i' to show the raw input image\n"
                << "  - press 't' to show the blob-detecting threshold image\n"
                << "  - press 'q' to quit the debug windows (tracker will "
                   "continue operation)\n"
                << std::endl;
        }
    }

    void TrackingDebugDisplay::showDebugImage(cv::Mat const &image,
                                              bool needsCopy) {
        if (needsCopy) {
            image.copyTo(m_displayedFrame);
        } else {
            m_displayedFrame = image;
        }
        cv::imshow(m_windowName, m_displayedFrame);
    }

    void TrackingDebugDisplay::quitDebug() {
        if (!m_enabled) {
            return;
        }
        cv::destroyWindow(m_windowName);
        m_enabled = false;
    }

    struct WindowCoordsPoint {
        // explicit WindowCoordsPoint(cv::Point2f p) : point(p) {}
        cv::Point2f point;
    };

    inline WindowCoordsPoint invertLoc(cv::Mat const &image, cv::Point2f loc) {

        return USING_INVERTED_LED_POSITION
                   ? WindowCoordsPoint{cv::Point2f(image.cols - loc.x,
                                                   image.rows - loc.y)}
                   : WindowCoordsPoint{loc};
    }

    inline Eigen::Vector2d pointToEigenVec(cv::Point2f pt) {
        return Eigen::Vector2d(pt.x, pt.y);
    }
    inline cv::Point2f eigenVecToPoint(Eigen::Vector2d const &vec) {
        return cv::Point2f(vec.x(), vec.y());
    }
    namespace {
        /// Utility class to hold on to a reference to an image so we can more
        /// easily do things to it.
        class DebugImage {
          public:
            explicit DebugImage(cv::Mat &im) : image_(im) {}
            DebugImage(DebugImage const &) = delete;
            DebugImage &operator=(DebugImage const &) = delete;

            /// Utility function to draw a keypoint-sized circle on the image at
            /// the LED location.
            void drawLedCircle(Led const &led, bool filled, cv::Vec3b color) {
                cv::circle(image_, led.getLocation(),
                           led.getMeasurement().diameter / 2.,
                           cv::Scalar(color), filled ? -1 : 1);
            }

            /// Utility function to label an LED with its 1-based beacon ID (in
            /// window space)
            void drawLedLabel(OneBasedBeaconId id, WindowCoordsPoint const &loc,
                              cv::Vec3b color = CVCOLOR_GRAY, double size = 0.5,
                              cv::Point2f offset = cv::Point2f(0, 0)) {
                auto label = std::to_string(id.value());
                cv::putText(image_, label, loc.point + offset,
                            cv::FONT_HERSHEY_SIMPLEX, size, cv::Scalar(color));
            }

            /// Utility function to label an LED with its 1-based beacon ID
            void drawLedLabel(OneBasedBeaconId id, cv::Point2f location,
                              cv::Vec3b color = CVCOLOR_GRAY, double size = 0.5,
                              cv::Point2f offset = cv::Point2f(0, 0)) {
                drawLedLabel(id, toWindowCoords(location), color, size, offset);
            }

            /// @overload
            /// Takes an Eigen::Vector2d as the location, with optional offset.
            void drawLedLabel(OneBasedBeaconId id, Eigen::Vector2d const &loc,
                              cv::Vec3b color = CVCOLOR_GRAY, double size = 0.5,
                              cv::Point2f offset = cv::Point2f(0, 0)) {
                drawLedLabel(id, eigenVecToPoint(loc), color, size, offset);
            }

            /// @overload
            /// Takes an LED directly, with optional offset.
            void drawLedLabel(Led const &led, cv::Vec3b color = CVCOLOR_GRAY,
                              double size = 0.5,
                              cv::Point2f offset = cv::Point2f(0, 0)) {
                drawLedLabel(led.getOneBasedID(),
                             WindowCoordsPoint{led.getLocation()}, color, size,
                             offset);
            }

            void drawStatusMessage(std::string message,
                                   cv::Vec3b color = CVCOLOR_GREEN,
                                   std::int16_t line = 1) {
                static const auto LINE_OFFSET = 20.f;
                cv::putText(image_, message, cv::Point2f(0, line * LINE_OFFSET),
                            cv::FONT_HERSHEY_SIMPLEX, 0.5, cv::Scalar(color));
            }

            WindowCoordsPoint toWindowCoords(cv::Point2f loc) const {
                return USING_INVERTED_LED_POSITION
                           ? WindowCoordsPoint{cv::Point2f(image_.cols - loc.x,
                                                           image_.rows - loc.y)}
                           : WindowCoordsPoint{loc};
            }

            WindowCoordsPoint
            vecToWindowCoords(Eigen::Vector2d const &loc) const {
                return toWindowCoords(eigenVecToPoint(loc));
            }

            cv::Mat &image() { return image_; }

          private:
            cv::Mat &image_;
        };
    } // namespace
    namespace {
        /// Functor to perform reprojection of beacons from target space to
        class Reprojection {
          public:
            EIGEN_MAKE_ALIGNED_OPERATOR_NEW
            Reprojection(TrackedBodyTarget const &target,
                         CameraParameters const &camParams)
                : m_body(target.getBody()),
                  m_xform3d(m_body.getState().getIsometry()),
                  m_offset(target.getTargetToBody()),
                  m_fl(camParams.focalLength()),
                  m_pp(camParams.eiPrincipalPoint()) {}

            /// Function call operator - takes in a 3d vector in body space and
            /// projects it into 2d.
            Eigen::Vector2d operator()(Eigen::Vector3d const &bodyPoint) {
                Eigen::Vector3d camPoints = m_xform3d * (bodyPoint + m_offset);
                return (camPoints.head<2>() / camPoints[2]) * m_fl + m_pp;
            }

          private:
            TrackedBody const &m_body;
            Eigen::Isometry3d m_xform3d;
            Eigen::Vector3d m_offset;
            double m_fl;
            Eigen::Vector2d m_pp;
        };
    } // namespace
    inline void drawOriginAxes(Reprojection &reproject, DebugImage &dbgImg,
                               double size = 0.02) {
        auto drawLine = [&](Eigen::Vector3d const &axis, cv::Vec3b color) {
            auto beginWindowPoint =
                dbgImg.vecToWindowCoords(reproject(axis * 0.5 * size));
            auto endWindowPoint =
                dbgImg.vecToWindowCoords(reproject(axis * -0.5 * size));
            cv::line(dbgImg.image(), beginWindowPoint.point,
                     endWindowPoint.point, cv::Scalar(color));
        };

        drawLine(Eigen::Vector3d::UnitX(), CVCOLOR_RED);
        drawLine(Eigen::Vector3d::UnitY(), CVCOLOR_GREEN);
        drawLine(Eigen::Vector3d::UnitZ(), CVCOLOR_BLUE);
    }

    inline Eigen::Vector2d
    getBeaconReprojection(Reprojection &reprojection,
                          TrackedBodyTarget const &target,
                          ZeroBasedBeaconId beaconId) {

#if 0
        // We want to un-compensate for the beacon offset here.
        return reprojection(target.getBeaconAutocalibPosition(beaconId) -
                            target.getBeaconOffset());
#else
        return reprojection(target.getBeaconAutocalibPosition(beaconId));
#endif
    }

    cv::Mat TrackingDebugDisplay::createAnnotatedBlobImage(
        TrackingSystem const &tracking, CameraParameters const &camParams,
        cv::Mat const &blobImage) {
        cv::Mat output;
        blobImage.copyTo(output);
        DebugImage img(output);
        if (tracking.getNumBodies() == 0) {
            /// No bodies - just show blobs.
            img.drawStatusMessage(
                "No tracked bodies registered, only showing detected blobs",
                CVCOLOR_RED);
            return output;
        }
        /// @todo right now, just looks at body 0, target 0 - generalize
        auto &body = tracking.getBody(BodyId{0});

        auto targetPtr = body.getTarget(TargetId{0});

        if (!targetPtr) {
            /// No optical target 0 on this body, just show blobs.
            img.drawStatusMessage(
                "No target registered on body 0, only showing detected blobs",
                CVCOLOR_RED);
            return output;
        }
        const auto labelOffset = cv::Point2f(1, 1);
        const auto textSize = 0.5;

        /// Label each of the blobs.
        auto &leds = targetPtr->leds();
        for (auto &led : leds) {
            img.drawLedLabel(led, CVCOLOR_RED, textSize, labelOffset);
        }

        if (targetPtr->hasPoseEstimate()) {
            /// Reproject the beacons.
            Reprojection reproject{*targetPtr, camParams};

            auto numBeacons = targetPtr->getNumBeacons();
            using size_type = decltype(numBeacons);
            for (size_type i = 0; i < numBeacons; ++i) {
                auto beaconId = ZeroBasedBeaconId(i);
                Eigen::Vector2d imagePoint =
                    getBeaconReprojection(reproject, *targetPtr, beaconId);
                img.drawLedLabel(makeOneBased(beaconId), imagePoint,
                                 CVCOLOR_GREEN, textSize, labelOffset);
            }
        } else {
            img.drawStatusMessage("No video tracker pose for this "
                                  "target, so green reprojection "
                                  "not shown",
                                  CVCOLOR_GRAY);
        }
        return output;
    }

    cv::Mat TrackingDebugDisplay::createStatusImage(
        TrackingSystem const &tracking, CameraParameters const &camParams,
        cv::Mat const &baseImage, bool reprojectUnseenBeacons) {
        cv::Mat output;

        DebugImage img(output);
        baseImage.copyTo(output);

        if (tracking.getNumBodies() == 0) {
            /// No bodies - show a message and swit
            img.drawStatusMessage("No tracked bodies registered, "
                                  "showing raw input image - press "
                                  "b to show blobs",
                                  CVCOLOR_RED);
            return output;
        }
        /// @todo right now, just looks at body 0, target 0 - generalize
        auto &body = tracking.getBody(BodyId{0});

        auto targetPtr = body.getTarget(TargetId{0});

        if (!targetPtr) {
            /// No optical target 0 on this body
            img.drawStatusMessage("No target registered on body 0, "
                                  "showing raw input image - press "
                                  "b to show blobs",
                                  CVCOLOR_RED);
            return output;
        }

        /// OK, so if we get here, we have a valid target, so we can start with
        /// the base image as we'd like.

        const auto textSize = 0.25;
        const auto mainBeaconLabelColor = CVCOLOR_BLUE;
        const auto baseBeaconLabelColor =
            m_performingOptimization ? CVCOLOR_WHITE : CVCOLOR_BLACK;

        auto gotPose = targetPtr->hasPoseEstimate();
        auto numBeacons = targetPtr->getNumBeacons();

        using BeaconIdContainer = std::vector<ZeroBasedBeaconId>;

        auto drawnBeaconIds = BeaconIdContainer{};
        auto recordBeaconAsDrawn = [&](ZeroBasedBeaconId id) {
            drawnBeaconIds.push_back(id);
        };

        /// Unidentified blobs look the same whether or not we have a pose, so
        /// we make a little lambda here to avoid repeating ourselves too much.
        auto drawUnidentifiedBlob = [&img](Led const &led) {
            /// Red empty circle for un-identified blob
            img.drawLedCircle(led, false, CVCOLOR_RED);
        };

        if (gotPose) {
            /// We have a pose - so we'll reproject identified beacons.
            Reprojection reproject{*targetPtr, camParams};

            /// Draw axes.
            drawOriginAxes(reproject, img);

            for (auto const &led : targetPtr->leds()) {
                if (led.identified()) {
                    /// Identified, and we have a pose

                    auto beaconId = led.getID();
                    recordBeaconAsDrawn(beaconId);

                    // Color-code identified beacons based on
                    // whether or not we used their data.
                    auto color =
                        led.wasUsedLastFrame() ? CVCOLOR_GREEN : CVCOLOR_YELLOW;
                    img.drawLedCircle(led, true, color);

                    /// Draw main label in black, then draw the reprojection in
                    /// blue on top, creating a bit of a shadow effect. Not
                    /// best visiblity ever, but...

                    /// label at keypoint location
                    img.drawLedLabel(led, baseBeaconLabelColor, textSize);

                    /// label at reprojection
                    Eigen::Vector2d imagePoint =
                        getBeaconReprojection(reproject, *targetPtr, beaconId);
                    auto windowPoint =
                        WindowCoordsPoint{eigenVecToPoint(imagePoint)};
                    img.drawLedLabel(makeOneBased(beaconId), imagePoint,
                                     mainBeaconLabelColor, textSize);
                } else {
                    drawUnidentifiedBlob(led);
                }
            }
            if (reprojectUnseenBeacons) {
                /// Sort so we can use binary_search.
                auto comparator = [](ZeroBasedBeaconId const &a,
                                     ZeroBasedBeaconId const &b) {
                    return a.value() < b.value();
                };
                std::sort(begin(drawnBeaconIds), end(drawnBeaconIds),
                          comparator);
                auto haveDrawnBeaconAlready = [&](ZeroBasedBeaconId id) {
                    return std::binary_search(begin(drawnBeaconIds),
                                              end(drawnBeaconIds), id,
                                              comparator);
                };
                /// Now, we must draw reprojections of the unseen beacons.
                auto numBeacons = targetPtr->getNumBeacons();
                for (UnderlyingBeaconIdType i = 0; i < numBeacons; ++i) {
                    auto beaconId = ZeroBasedBeaconId(i);
                    if (haveDrawnBeaconAlready(beaconId)) {
                        /// already drawn - so skip it.
                        continue;
                    }
                    /// label at reprojection
                    Eigen::Vector2d imagePoint =
                        getBeaconReprojection(reproject, *targetPtr, beaconId);
                    auto windowPoint =
                        WindowCoordsPoint{eigenVecToPoint(imagePoint)};
                    img.drawLedLabel(makeOneBased(beaconId), imagePoint,
                                     CVCOLOR_VIOLET, textSize);
                }
            }
        } else {
            /// If we don't have a pose...
            for (auto const &led : targetPtr->leds()) {
                if (led.identified()) {
                    // If identified, but we don't have a pose, draw
                    // them as yellow outlines.
                    img.drawLedCircle(led, false, CVCOLOR_YELLOW);
                    img.drawLedLabel(led, baseBeaconLabelColor, textSize);
                } else {
                    drawUnidentifiedBlob(led);
                }
            }
        }

        return output;
    }

    void
    TrackingDebugDisplay::triggerDisplay(TrackingSystem &tracking,
                                         TrackingSystem::Impl const &impl) {
        if (!m_enabled) {
            /// We're not displaying things.
            return;
        }

        m_debugStride.advance();
        if (!m_debugStride) {
            /// not our turn.
            return;
        }
        auto &blobEx = impl.blobExtractor;
        /// Update the display
        switch (m_mode) {
        case DebugDisplayMode::InputImage:
            showDebugImage(impl.frame);
            break;
        case DebugDisplayMode::Thresholding:
            showDebugImage(blobEx->getDebugThresholdImage());
            break;
        case DebugDisplayMode::Blobs:
            showDebugImage(
                createAnnotatedBlobImage(tracking, impl.camParams,
                                         blobEx->getDebugBlobImage()),
                false);
            break;
        case DebugDisplayMode::Status:
            showDebugImage(
                createStatusImage(tracking, impl.camParams, impl.frame), false);
            break;
        case DebugDisplayMode::StatusWithAllReprojections:
            showDebugImage(
                createStatusImage(tracking, impl.camParams, impl.frame, true),
                false);
            break;
        }

        /// Run the event loop briefly to see if there were keyboard presses.
<<<<<<< HEAD
        int key = cv::waitKey(1);
        if (m_performingOptimization) {
            // Don't handle any key presses - not safe to switch if running the
            // optimizer.
            return;
        }

=======
        int key = cv::waitKey(1) & 0xff;
>>>>>>> 7c69b804
        switch (key) {

        case 's':
        case 'S':
            // Show the concise "status" image (default)
            msg() << "'s' pressed - Switching to the status image in the "
                     "debug window."
                  << std::endl;
            m_mode = DebugDisplayMode::Status;
            break;

        case 'b':
        case 'B':
            // Show the blob/keypoints image
            msg() << "'b' pressed - Switching to the blobs image in the "
                     "debug window."
                  << std::endl;
            m_mode = DebugDisplayMode::Blobs;
            break;

        case 'i':
        case 'I':
            // Show the input image.
            msg() << "'i' pressed - Switching to the input image in the "
                     "debug window."
                  << std::endl;
            m_mode = DebugDisplayMode::InputImage;
            break;

        case 't':
        case 'T':
            // Show the thresholded image
            msg() << "'t' pressed - Switching to the thresholded image in "
                     "the debug window."
                  << std::endl;
            m_mode = DebugDisplayMode::Thresholding;
            break;

        case 'p':
        case 'P':
            msg() << "'p' pressed - Switching to the status image with all "
                     "reprojections in the debug window."
                  << std::endl;
            m_mode = DebugDisplayMode::StatusWithAllReprojections;
            break;

        case 'q':
        case 'Q':
            // Close the debug window.
            msg() << "'q' pressed - quitting the debug window." << std::endl;
            quitDebug();
            break;

        case 'o':
        case 'O':
            // toggle orientation from IMU
            /// @todo TEMPORARY DEBUGGING CODE - REMOVE!
            {
                auto newState = !tracking.getParams().imu.useOrientation;
                msg() << "Toggling orientation usage to " << std::boolalpha
                      << newState << std::endl;
                tracking.setUseIMU(newState);
                break;
            }
        default:
            // something else or nothing at all, no worries.
            break;
        }
    }

    std::ostream &TrackingDebugDisplay::msg() const {
        return std::cout << "[Tracking Debug Display] ";
    }

} // namespace vbtracker
} // namespace osvr<|MERGE_RESOLUTION|>--- conflicted
+++ resolved
@@ -491,17 +491,13 @@
         }
 
         /// Run the event loop briefly to see if there were keyboard presses.
-<<<<<<< HEAD
-        int key = cv::waitKey(1);
+        int key = cv::waitKey(1) & 0xff;
         if (m_performingOptimization) {
             // Don't handle any key presses - not safe to switch if running the
             // optimizer.
             return;
         }
 
-=======
-        int key = cv::waitKey(1) & 0xff;
->>>>>>> 7c69b804
         switch (key) {
 
         case 's':
