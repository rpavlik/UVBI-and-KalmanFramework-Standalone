--- conflicted
+++ resolved
@@ -36,41 +36,16 @@
 
 // Standard includes
 #include <exception>
-<<<<<<< HEAD
 #include <fstream>
 #include <iostream>
-
-namespace osvr {
-namespace server {
-    inline const char *getDefaultConfigFilename() {
-        return "osvr_server_config.json";
-    }
-=======
 #include <vector>
 
 namespace osvr {
 namespace server {
-    namespace detail {
-        class StreamPrefixer {
-          public:
-            StreamPrefixer(const char *prefix, std::ostream &os)
-                : m_prefix(prefix), m_os(&os) {}
-            template <typename T> std::ostream &operator<<(T val) {
-                return (*m_os) << m_prefix << val;
-            }
 
-          private:
-            const char *m_prefix;
-            std::ostream *m_os;
-        };
-
-        static detail::StreamPrefixer out("[OSVR Server] ", std::cout);
-        static detail::StreamPrefixer err("[OSVR Server] ", std::cerr);
-    } // namespace detail
-
-    /// @brief this returns a vector of default server configuration file paths.
-    std::vector<std::string> getDefaultConfigFilePaths();
->>>>>>> ac1720a8
+    inline const char *getDefaultConfigFilename() {
+        return "osvr_server_config.json";
+    }
 
     /// @brief This uses a file name to attempt to configure the server with
     /// that config file.
@@ -78,120 +53,14 @@
     /// This is the basic common code of a server app's setup, ripped out
     /// of the main server app to make alternate server-acting apps simpler to
     /// develop.
-<<<<<<< HEAD
-    inline ServerPtr configureServerFromFile(std::string const &configName) {
-        auto log =
-            ::osvr::util::log::make_logger(::osvr::util::log::OSVR_SERVER_LOG);
-
-        ServerPtr ret;
-        log->info() << "Using config file '" << configName << "'.";
-        std::ifstream config(configName);
-        if (!config.good()) {
-            log->error() << "Could not open config file!";
-            log->error() << "Searched in the current directory; file may be "
-                            "misspelled, missing, or in a different directory.";
-            return nullptr;
-        }
-
-        osvr::server::ConfigureServer srvConfig;
-        log->info() << "Constructing server as configured...";
-        try {
-            srvConfig.loadConfig(config);
-            ret = srvConfig.constructServer();
-        } catch (std::exception &e) {
-            log->error()
-                << "Caught exception constructing server from JSON config "
-                   "file: "
-                << e.what();
-            return nullptr;
-        }
-
-        {
-            log->info() << "Loading auto-loadable plugins...";
-            srvConfig.loadAutoPlugins();
-        }
-
-        {
-            log->info() << "Loading plugins...";
-            srvConfig.loadPlugins();
-            if (!srvConfig.getSuccessfulPlugins().empty()) {
-                log->info() << "Successfully loaded the following plugins:";
-                for (auto const &plugin : srvConfig.getSuccessfulPlugins()) {
-                    log->info() << " - " << plugin;
-                }
-            }
-            if (!srvConfig.getFailedPlugins().empty()) {
-                log->warn() << "Failed to load the following plugins:";
-                for (auto const &pluginError : srvConfig.getFailedPlugins()) {
-                    log->warn() << " - " << pluginError.first << "\t"
-                                << pluginError.second;
-                }
-            }
-        }
-
-        {
-            log->info() << "Instantiating configured drivers...";
-            bool success = srvConfig.instantiateDrivers();
-            if (!srvConfig.getSuccessfulInstantiations().empty()) {
-                log->info() << "Successes:";
-                for (auto const &driver :
-                     srvConfig.getSuccessfulInstantiations()) {
-                    log->info() << " - " << driver;
-                }
-            }
-            if (!srvConfig.getFailedInstantiations().empty()) {
-                log->error() << "Errors:";
-                for (auto const &error : srvConfig.getFailedInstantiations()) {
-                    log->error() << " - " << error.first << "\t"
-                                 << error.second;
-                }
-            }
-        }
-
-        if (srvConfig.processExternalDevices()) {
-            log->info()
-                << "External devices found and parsed from config file.";
-        }
-
-        if (srvConfig.processRoutes()) {
-            log->info() << "Routes found and parsed from config file.";
-        }
-
-        if (srvConfig.processAliases()) {
-            log->info() << "Aliases found and parsed from config file.";
-        }
-
-        if (srvConfig.processDisplay()) {
-            log->info()
-                << "Display descriptor found and parsed from config file.";
-        } else {
-            log->info()
-                << "Using OSVR HDK for display configuration. "
-                   "Did not find an alternate valid 'display' object in config "
-                   "file.";
-        }
-
-        if (srvConfig.processRenderManagerParameters()) {
-            log->info() << "RenderManager config found and parsed from the "
-                           "config file.";
-        }
-
-        log->info() << "Triggering automatic hardware detection...";
-        ret->triggerHardwareDetect();
-
-        return ret;
-    }
-
-=======
-    ServerPtr configureServerFromFile(std::string const &configName);
+    OSVR_SERVER_EXPORT ServerPtr configureServerFromFile(std::string const &configName);
 
     /// @brief This iterates over a vector that contains a list of potential
     /// config files, and uses the first working one to create the server
     /// instance.
-    ServerPtr configureServerFromFirstFileInList(
+    OSVR_SERVER_EXPORT ServerPtr configureServerFromFirstFileInList(
         std::vector<std::string> const &configNames);
 
->>>>>>> ac1720a8
 } // namespace server
 } // namespace osvr
 
