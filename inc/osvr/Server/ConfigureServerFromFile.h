--- conflicted
+++ resolved
@@ -38,11 +38,7 @@
 #include <exception>
 #include <fstream>
 #include <iostream>
-<<<<<<< HEAD
 #include <vector>
-=======
-#include <sstream>
->>>>>>> 80a44d67
 
 namespace osvr {
 namespace server {
@@ -57,74 +53,9 @@
     /// This is the basic common code of a server app's setup, ripped out
     /// of the main server app to make alternate server-acting apps simpler to
     /// develop.
-<<<<<<< HEAD
     OSVR_SERVER_EXPORT ServerPtr configureServerFromFile(std::string const &configName);
-=======
-    inline ServerPtr configureServerFromString(std::string const &json) {
-        auto log =
-            ::osvr::util::log::make_logger(::osvr::util::log::OSVR_SERVER_LOG);
 
-        ServerPtr ret;
-        osvr::server::ConfigureServer srvConfig;
-        log->info() << "Constructing server as configured...";
-        try {
-            srvConfig.loadConfig(json);
-            ret = srvConfig.constructServer();
-        } catch (std::exception &e) {
-            log->error()
-                << "Caught exception constructing server from JSON config "
-                   "file: "
-                << e.what();
-            return nullptr;
-        }
-
-        {
-            log->info() << "Loading auto-loadable plugins...";
-            srvConfig.loadAutoPlugins();
-        }
-
-        {
-            log->info() << "Loading plugins...";
-            srvConfig.loadPlugins();
-            if (!srvConfig.getSuccessfulPlugins().empty()) {
-                log->info() << "Successfully loaded the following plugins:";
-                for (auto const &plugin : srvConfig.getSuccessfulPlugins()) {
-                    log->info() << " - " << plugin;
-                }
-            }
-            if (!srvConfig.getFailedPlugins().empty()) {
-                log->warn() << "Failed to load the following plugins:";
-                for (auto const &pluginError : srvConfig.getFailedPlugins()) {
-                    log->warn() << " - " << pluginError.first << "\t"
-                                << pluginError.second;
-                }
-            }
-        }
-
-        {
-            log->info() << "Instantiating configured drivers...";
-            bool success = srvConfig.instantiateDrivers();
-            if (!srvConfig.getSuccessfulInstantiations().empty()) {
-                log->info() << "Successes:";
-                for (auto const &driver :
-                     srvConfig.getSuccessfulInstantiations()) {
-                    log->info() << " - " << driver;
-                }
-            }
-            if (!srvConfig.getFailedInstantiations().empty()) {
-                log->error() << "Errors:";
-                for (auto const &error : srvConfig.getFailedInstantiations()) {
-                    log->error() << " - " << error.first << "\t"
-                                 << error.second;
-                }
-            }
-        }
-
-        if (srvConfig.processExternalDevices()) {
-            log->info()
-                << "External devices found and parsed from config file.";
-        }
->>>>>>> 80a44d67
+    OSVR_SERVER_EXPORT ServerPtr configureServerFromString(std::string const &json);
 
     /// @brief This iterates over a vector that contains a list of potential
     /// config files, and uses the first working one to create the server
@@ -132,26 +63,6 @@
     OSVR_SERVER_EXPORT ServerPtr configureServerFromFirstFileInList(
         std::vector<std::string> const &configNames);
 
-    /// @Brief Convenience wrapper for configureServerFromString().
-    inline ServerPtr configureServerFromFile(std::string const &configName) {
-        auto log =
-            ::osvr::util::log::make_logger(::osvr::util::log::OSVR_SERVER_LOG);
-
-        ServerPtr ret;
-        log->info() << "Using config file '" << configName << "'.";
-        std::ifstream config(configName);
-        if (!config.good()) {
-            log->error() << "Could not open config file!";
-            log->error() << "Searched in the current directory; file may be "
-                            "misspelled, missing, or in a different directory.";
-            return nullptr;
-        }
-
-        std::stringstream sstr;
-        sstr << config.rdbuf();
-        return configureServerFromString(sstr.str());
-    }
-
 } // namespace server
 } // namespace osvr
 
