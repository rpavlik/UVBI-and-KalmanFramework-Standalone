

# Interface target for spdlog
add_library(spdlog INTERFACE)
set(OSVR_VENDORED_SPDLOG_ROOT "${CMAKE_CURRENT_SOURCE_DIR}/spdlog" CACHE INTERNAL "" FORCE)
target_include_directories(spdlog INTERFACE "${OSVR_VENDORED_SPDLOG_ROOT}/include")
if(BUILD_WITH_LOGGING_COARSE_TIMESTAMPS)
    target_compile_definitions(spdlog INTERFACE SPDLOG_CLOCK_COARSE)
endif()
if(NOT BUILD_WITH_LOGGING_THREAD_ID_SUPPORT)
    target_compile_definitions(spdlog INTERFACE SPDLOG_NO_THREAD_ID)
endif()

if(BUILD_TESTING)
    if(BUILD_SHARED_LIBS)
        set(OSVR_GTEST_SHARED_LIB ON)
    else()
        set(OSVR_GTEST_SHARED_LIB OFF)
    endif()
    set(OSVR_GTEST_SHARED_LIB ${OSVR_GTEST_SHARED_LIB} CACHE INTERNAL "" FORCE)
    if(WIN32)
        set(gtest_force_shared_crt ON)
    endif()
    if(ANDROID)
        set(ORIG_FLAGS "${CMAKE_CXX_FLAGS}")
        set(CMAKE_CXX_FLAGS "${CMAKE_CXX_FLAGS} -DGTEST_HAS_CLONE=0")
    endif()
    add_subdirectory(gtest-1.7.0)
<<<<<<< HEAD

    # Create an interface target to consume Catch
    add_library(vendored-catch INTERFACE)
    target_include_directories(vendored-catch INTERFACE "${CMAKE_CURRENT_SOURCE_DIR}/catch-single-header-1.5.8")
=======
    if(ANDROID)
        set(CMAKE_CXX_FLAGS "${ORIG_FLAGS}")
    endif()
>>>>>>> 7c69b804
endif()
set(BUILD_SHARED_LIBS OFF)

if(NOT (EXISTS "${CMAKE_CURRENT_SOURCE_DIR}/vrpn/vrpn_Connection.h" AND EXISTS "${CMAKE_CURRENT_SOURCE_DIR}/vrpn/submodules/hidapi/hidapi/hidapi.h"))
	message(FATAL_ERROR "You are missing the VRPN git submodule or one of its submodules- you must have not done a recursive clone. You can get it now by running git submodule update --init --recursive from the root source directory.")
endif()

# Build VRPN as subproject
set(VRPN_GPL_SERVER FALSE CACHE INTERNAL "" FORCE)
if(MSVC AND MSVC_VERSION GREATER 1800)
    # VS2015 and newer have high-performance std::chrono, and we want it.
    set(VRPN_USE_STD_CHRONO TRUE CACHE INTERNAL "" FORCE)
endif()

if(BUILD_CLIENT AND NOT BUILD_SERVER)
    set(VRPN_BUILD_SERVER_LIBRARY FALSE CACHE INTERNAL "" FORCE)
    set(VRPN_BUILD_CLIENT_LIBRARY TRUE CACHE INTERNAL "" FORCE)
else()
    set(VRPN_BUILD_SERVER_LIBRARY TRUE CACHE INTERNAL "" FORCE)
    set(VRPN_BUILD_CLIENT_LIBRARY FALSE CACHE INTERNAL "" FORCE)
    set(VRPN_USE_HID TRUE CACHE INTERNAL "" FORCE)
    set(VRPN_USE_LOCAL_HIDAPI TRUE CACHE INTERNAL "" FORCE)
    if(NOT WIN32)
        set(VRPN_USE_LIBUSB_1_0 TRUE CACHE INTERNAL "" FORCE)
    endif()
endif()
add_subdirectory(vrpn)

# Create an interface target to more easily consume VRPN internally.
add_library(vendored-vrpn INTERFACE)
if(BUILD_CLIENT AND NOT BUILD_SERVER)
    target_link_libraries(vendored-vrpn INTERFACE ${VRPN_CLIENT_LIBRARY})
else()
    target_link_libraries(vendored-vrpn INTERFACE ${VRPN_SERVER_LIBRARY})
endif()
target_include_directories(vendored-vrpn INTERFACE ${VRPN_INCLUDE_DIRS})
target_compile_definitions(vendored-vrpn INTERFACE ${VRPN_DEFINITIONS})
# Same for quatlib.
add_library(vendored-quatlib INTERFACE)
target_include_directories(vendored-quatlib INTERFACE "${CMAKE_CURRENT_SOURCE_DIR}/vrpn/quat")
target_link_libraries(vendored-quatlib INTERFACE quat)

# Interface target for hidapi compiled as part of VRPN.
add_library(vendored-hidapi INTERFACE)
target_link_libraries(vendored-hidapi INTERFACE vendored-vrpn)
if(VRPN_HIDAPI_SOURCE_ROOT)
    target_include_directories(vendored-hidapi INTERFACE "${VRPN_HIDAPI_SOURCE_ROOT}")
else()
    target_include_directories(vendored-hidapi INTERFACE "${CMAKE_CURRENT_SOURCE_DIR}/vrpn/submodules/hidapi")
endif()

# Interface target for util headers
add_library(util-headers INTERFACE)
target_include_directories(util-headers INTERFACE "${CMAKE_CURRENT_SOURCE_DIR}/util-headers")

# Interface target for the run loop manager in util headers
add_library(util-runloopmanager INTERFACE)
target_include_directories(util-runloopmanager INTERFACE "${CMAKE_CURRENT_SOURCE_DIR}/util-headers")
target_link_libraries(util-runloopmanager INTERFACE boost_thread)

# Interface target for the header-only functionality in Folly
add_library(folly-headers INTERFACE)
target_include_directories(folly-headers INTERFACE "${CMAKE_CURRENT_SOURCE_DIR}/folly")
target_compile_definitions(folly-headers INTERFACE FOLLY_NO_CONFIG) # we don't build a folly/folly-config.h

# Interface target for the C++11/14 headers backported from libc++
add_library(libcxx_backports INTERFACE)
target_include_directories(libcxx_backports INTERFACE "${CMAKE_CURRENT_SOURCE_DIR}/libcxx-backports")

# Interface target for intrusive_ptr support for COM
add_library(com_smart_pointer INTERFACE)
target_include_directories(com_smart_pointer INTERFACE "${CMAKE_CURRENT_SOURCE_DIR}/com_smart_pointer" ${Boost_INCLUDE_DIRS})

if(WIN32)
    add_library(comutils-interface INTERFACE)
    target_link_libraries(comutils-interface INTERFACE com_smart_pointer)
    target_include_directories(comutils-interface INTERFACE "${CMAKE_CURRENT_SOURCE_DIR}")
    target_compile_options(comutils-interface INTERFACE "${OSVR_CXX11_FLAGS}")

    # Add an "OBJECT" library type, to include directly in
    # static libraries. Note that if you use $<TARGET_OBJECTS:comutils-obj>
    # in your source list, you'll also want to link to comutils-interface to
    # get the includes and flags right.
    add_library(comutils-obj OBJECT
        comutils/ComInit.cpp
        comutils/ComInit.h
        comutils/ComPtr.h
        comutils/ComVariant.h)
    target_include_directories(comutils-obj PUBLIC "${CMAKE_CURRENT_SOURCE_DIR}")
    target_compile_options(comutils-obj PUBLIC "${OSVR_CXX11_FLAGS}")

    # Make a static library, for those who can just link it in privately.
    # Simpler usage for the immediate consumer as long as they're a DLL or EXE
    add_library(comutils STATIC
        $<TARGET_OBJECTS:comutils-obj>)
    target_link_libraries(comutils PUBLIC comutils-interface)

endif()

if(WIN32 AND NOT OSVR_OFFICIAL)
    # Only known to work on Windows, should only be used for development.
    add_library(FloatExceptions INTERFACE)
    target_include_directories(FloatExceptions INTERFACE "${CMAKE_CURRENT_SOURCE_DIR}/FloatExceptions")
endif()

# Interface target for Eigen 3.2.8
add_library(eigen-headers INTERFACE)
set(OSVR_VENDORED_EIGEN_ROOT "${CMAKE_CURRENT_SOURCE_DIR}/eigen" CACHE INTERNAL "" FORCE)
target_include_directories(eigen-headers INTERFACE "${OSVR_VENDORED_EIGEN_ROOT}")
target_compile_definitions(eigen-headers INTERFACE EIGEN_MPL2_ONLY)

###
# ETWProviders from UIforETW
set(ETWROOT "${CMAKE_CURRENT_SOURCE_DIR}/UIforETWbins")
set(ETWPROVIDERS_FOUND "FALSE" CACHE INTERNAL "" FORCE)

if(WIN32)
    set(ETWSUFFIX)
    if(CMAKE_SIZEOF_VOID_P EQUAL 8)
        set(ETWSUFFIX 64)
    endif()
    set(ETWPROVIDERS_RUNTIME_LIBRARY "${ETWROOT}/bin/ETWProviders${ETWSUFFIX}.dll")
    if(EXISTS "${ETWPROVIDERS_RUNTIME_LIBRARY}")
        add_library(ETWProviders INTERFACE)
        target_include_directories(ETWProviders INTERFACE "${ETWROOT}/include")
        # set_target_properties(ETWProviders PROPERTIES
        #     INTERFACE_INCLUDE_DIRECTORIES "${ETWROOT}/include")
        if(NOT MSVC)
            target_include_directories(ETWProviders INTERFACE "${CMAKE_CURRENT_SOURCE_DIR}/dummy-sal")
        endif()
        if(MINGW)
            target_link_libraries(ETWProviders INTERFACE "${ETWPROVIDERS_RUNTIME_LIBRARY}")
        else()
            target_link_libraries(ETWProviders INTERFACE "${ETWROOT}/lib/ETWProviders${ETWSUFFIX}.lib")
        endif()
        set(ETWPROVIDERS_RUNTIME_LIBRARY "${ETWPROVIDERS_RUNTIME_LIBRARY}" CACHE INTERNAL "" FORCE)
        set(ETWPROVIDERS_MANIFEST "${ETWROOT}/bin/ETWProviders.man" CACHE INTERNAL "" FORCE)
        set(ETWPROVIDERS_FOUND "TRUE" CACHE INTERNAL "" FORCE)
        # set_target_properties(ETWProviders PROPERTIES
        #     IMPORTED_IMPLIB "${ETWROOT}/lib/ETWProviders${ETWSUFFIX}.lib"
        #     IMPORTED_LOCATION "${ETWPROVIDERS_RUNTIME_LIBRARY}"
        # )
    else()
        message(STATUS "UIforETWbins submodule missing, so ETW-based tracing unavailable.")
    endif()
endif()

# ETW README
if(ETWPROVIDERS_FOUND)
    # Trigger CMake if this file changes.
    configure_file("${ETWROOT}/README.md" "${CMAKE_CURRENT_BINARY_DIR}/README.junk" COPYONLY)

    # Extract the release URL, which is always on its own line in the submodule readme.
    file(STRINGS "${CMAKE_CURRENT_BINARY_DIR}/README.junk" UIFORETW_RELEASE
        LIMIT_COUNT 1
        REGEX "^<.*>$")

    # Set the location for the generated README file, for use further up in the build system.
    set(ETWPROVIDERS_OSVR_README "${CMAKE_CURRENT_BINARY_DIR}/README-ETW.md" CACHE INTERNAL "" FORCE)

    # Actually do the generation, to put the release URL in the readme we'll distribute.
    configure_file("README-ETW.md.in" "${ETWPROVIDERS_OSVR_README}" @ONLY)
endif()<|MERGE_RESOLUTION|>--- conflicted
+++ resolved
@@ -26,16 +26,13 @@
         set(CMAKE_CXX_FLAGS "${CMAKE_CXX_FLAGS} -DGTEST_HAS_CLONE=0")
     endif()
     add_subdirectory(gtest-1.7.0)
-<<<<<<< HEAD
+    if(ANDROID)
+        set(CMAKE_CXX_FLAGS "${ORIG_FLAGS}")
+    endif()
 
     # Create an interface target to consume Catch
     add_library(vendored-catch INTERFACE)
     target_include_directories(vendored-catch INTERFACE "${CMAKE_CURRENT_SOURCE_DIR}/catch-single-header-1.5.8")
-=======
-    if(ANDROID)
-        set(CMAKE_CXX_FLAGS "${ORIG_FLAGS}")
-    endif()
->>>>>>> 7c69b804
 endif()
 set(BUILD_SHARED_LIBS OFF)
 
