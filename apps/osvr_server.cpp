--- conflicted
+++ resolved
@@ -28,26 +28,16 @@
 #include <osvr/Server/RegisterShutdownHandler.h>
 #include <osvr/Util/Logger.h>
 #include <osvr/Util/LogNames.h>
-<<<<<<< HEAD
+#include <osvr/Util/LogRegistry.h>
 #include <osvr/Server/ConfigFilePaths.h>
-=======
-#include <osvr/Util/LogRegistry.h>
->>>>>>> 80a44d67
 
 // Library/third-party includes
 #include <boost/program_options.hpp>
-#include <boost/filesystem.hpp>
-#include <boost/filesystem/fstream.hpp>
-#include <boost/optional.hpp>
 
 // Standard includes
-#include <exception>
-#include <fstream>
-#include <iostream>
 #include <vector>
 
 namespace opt = boost::program_options;
-namespace fs = boost::filesystem;
 
 static osvr::server::ServerPtr server;
 using ::osvr::util::log::OSVR_SERVER_LOG;
@@ -61,36 +51,16 @@
 
 int main(int argc, char *argv[]) {
     auto log = ::osvr::util::log::make_logger(OSVR_SERVER_LOG);
-<<<<<<< HEAD
+
     std::vector<std::string> configPaths;
-    if (argc > 1) {
-        configPaths = {std::string(argv[1])};
-    } else {
-        log->info() << "Using default config files - pass a filename on the command "
-            "line to use a different one.";
-        configPaths = osvr::server::getDefaultConfigFilePaths();
-    }
-
-    server = osvr::server::configureServerFromFirstFileInList(configPaths);
-    if (!server) {
-        log->info() << "Using default config data.";
-        server = osvr::server::configureServerFromFile("");
-    }
-=======
-
-    std::string configName; // server configuration filename
 
     opt::options_description optionsAll("All Options");
     opt::options_description optionsVisible("Command Line Options");
     opt::positional_options_description optionsPositional;
 
     optionsPositional.add("config", -1);
-    optionsAll.add_options()(
-        "config",
-        opt::value<std::string>(&configName)
-            ->default_value(osvr::server::getDefaultConfigFilename()),
-        "server configuration filename");
     optionsVisible.add_options()
+        ("config", "server configuration filename")
         ("help", "display this help message")
         ("verbose,v", "enable verbose logging")
         ("debug,d", "enable debug logging");
@@ -127,37 +97,30 @@
         log->debug("Verbose logging enabled.");
     }
 
-    configName = values["config"].as<std::string>();
-
-    boost::optional<fs::path> configPath(configName);
-    try {
-        if (!fs::exists(*configPath)) {
-            log->warn() << "File '" << configName
-                << "' not found.  Using empty configuration.";
-            configPath = boost::none;
-        } else {
-            if (fs::is_directory(*configPath)) {
-                log->error() << "'" << configName << "' is a directory.";
-                return -1;
-            } else if (!fs::is_regular_file(*configPath)) {
-                log->error() << "'" << configName << "' is special file.";
-                return -1;
-            }
-        }
-    } catch (fs::filesystem_error &e) {
-        log->error() << "Could not open config file at '" << configName << "'.";
-        log->error() << "Reason " << e.what() << ".";
-        configPath = boost::none;
+    if (values.count("config")) {
+        std::string configFileArgument = values["config"].as<std::string>();
+        log->info() << "Using config file " << configFileArgument << " from command line argument.";
+        configPaths = { configFileArgument };
+    } else {
+        log->info() << "Using default config files - pass a filename on the command "
+            "line to use a different one.";
+        configPaths = osvr::server::getDefaultConfigFilePaths();
     }
 
-    if (configPath) {
-        server = osvr::server::configureServerFromFile(configName);
-    } else {
-        server = osvr::server::configureServerFromString("{ }");
+    server = osvr::server::configureServerFromFirstFileInList(configPaths);
+    if (!server) {        
+        // only attempt to load the empty config if no arguments are passed.
+        if (!values.count("config")) {
+            log->info() << "Could not find config file. Using default config object.";
+            server = osvr::server::configureServerFromString("{ }");
+        } else {
+            log->error() << "Could not find specified config file.";
+            return -1;
+        }
     }
 
->>>>>>> 80a44d67
     if (!server) {
+        log->error() << "Unknown error while creating server.";
         return -1;
     }
 
