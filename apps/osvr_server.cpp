/** @file
    @brief Implementation

    @date 2014

    @author
    Sensics, Inc.
    <http://sensics.com/osvr>

*/

// Copyright 2014 Sensics, Inc.
//
// Licensed under the Apache License, Version 2.0 (the "License");
// you may not use this file except in compliance with the License.
// You may obtain a copy of the License at
//
//     http://www.apache.org/licenses/LICENSE-2.0
//
// Unless required by applicable law or agreed to in writing, software
// distributed under the License is distributed on an "AS IS" BASIS,
// WITHOUT WARRANTIES OR CONDITIONS OF ANY KIND, either express or implied.
// See the License for the specific language governing permissions and
// limitations under the License.

// Internal Includes
#include <osvr/Server/ConfigureServerFromFile.h>
#include <osvr/Server/RegisterShutdownHandler.h>
<<<<<<< HEAD
#include <osvr/Util/Logger.h>
#include <osvr/Util/LogNames.h>
=======
#include <osvr/Server/ConfigFilePaths.h>
>>>>>>> ac1720a8

// Library/third-party includes
// - none

// Standard includes
#include <exception>
<<<<<<< HEAD
#include <fstream>
#include <iostream>
=======
#include <vector>

using osvr::server::detail::out;
using osvr::server::detail::err;
using std::endl;
>>>>>>> ac1720a8

static osvr::server::ServerPtr server;
using ::osvr::util::log::OSVR_SERVER_LOG;

/// @brief Shutdown handler function - forcing the server pointer to be global.
void handleShutdown() {
    auto log = ::osvr::util::log::make_logger(OSVR_SERVER_LOG);
    log->info() << "Received shutdown signal...";
    server->signalStop();
}

int main(int argc, char *argv[]) {
<<<<<<< HEAD
    auto log = ::osvr::util::log::make_logger(OSVR_SERVER_LOG);

    std::string configName(osvr::server::getDefaultConfigFilename());
=======
    std::vector<std::string> configPaths;
>>>>>>> ac1720a8
    if (argc > 1) {
        configPaths = {std::string(argv[1])};
    } else {
<<<<<<< HEAD
        log->info()
            << "Using default config file - pass a filename on the command "
               "line to use a different one.";
=======
        out << "Using default config files - pass a filename on the command "
               "line to use a different one."
            << endl;
        configPaths = osvr::server::getDefaultConfigFilePaths();
>>>>>>> ac1720a8
    }

    server = osvr::server::configureServerFromFirstFileInList(configPaths);
    if (!server) {
        out << "Using default config data." << endl;
        server = osvr::server::configureServerFromFile("");
    }
    if (!server) {
        return -1;
    }

    log->info() << "Registering shutdown handler...";
    osvr::server::registerShutdownHandler<&handleShutdown>();

    log->info() << "Starting server mainloop: OSVR Server is ready to go!";
    server->startAndAwaitShutdown();

    log->info() << "OSVR Server exited.";

    return 0;
}<|MERGE_RESOLUTION|>--- conflicted
+++ resolved
@@ -26,28 +26,18 @@
 // Internal Includes
 #include <osvr/Server/ConfigureServerFromFile.h>
 #include <osvr/Server/RegisterShutdownHandler.h>
-<<<<<<< HEAD
 #include <osvr/Util/Logger.h>
 #include <osvr/Util/LogNames.h>
-=======
 #include <osvr/Server/ConfigFilePaths.h>
->>>>>>> ac1720a8
 
 // Library/third-party includes
 // - none
 
 // Standard includes
 #include <exception>
-<<<<<<< HEAD
 #include <fstream>
 #include <iostream>
-=======
 #include <vector>
-
-using osvr::server::detail::out;
-using osvr::server::detail::err;
-using std::endl;
->>>>>>> ac1720a8
 
 static osvr::server::ServerPtr server;
 using ::osvr::util::log::OSVR_SERVER_LOG;
@@ -60,31 +50,19 @@
 }
 
 int main(int argc, char *argv[]) {
-<<<<<<< HEAD
     auto log = ::osvr::util::log::make_logger(OSVR_SERVER_LOG);
-
-    std::string configName(osvr::server::getDefaultConfigFilename());
-=======
     std::vector<std::string> configPaths;
->>>>>>> ac1720a8
     if (argc > 1) {
         configPaths = {std::string(argv[1])};
     } else {
-<<<<<<< HEAD
-        log->info()
-            << "Using default config file - pass a filename on the command "
-               "line to use a different one.";
-=======
-        out << "Using default config files - pass a filename on the command "
-               "line to use a different one."
-            << endl;
+        log->info() << "Using default config files - pass a filename on the command "
+            "line to use a different one.";
         configPaths = osvr::server::getDefaultConfigFilePaths();
->>>>>>> ac1720a8
     }
 
     server = osvr::server::configureServerFromFirstFileInList(configPaths);
     if (!server) {
-        out << "Using default config data." << endl;
+        log->info() << "Using default config data.";
         server = osvr::server::configureServerFromFile("");
     }
     if (!server) {
