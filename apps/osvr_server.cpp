/** @file
    @brief Implementation

    @date 2014

    @author
    Sensics, Inc.
    <http://sensics.com/osvr>

*/

// Copyright 2014 Sensics, Inc.
//
// Licensed under the Apache License, Version 2.0 (the "License");
// you may not use this file except in compliance with the License.
// You may obtain a copy of the License at
//
//     http://www.apache.org/licenses/LICENSE-2.0
//
// Unless required by applicable law or agreed to in writing, software
// distributed under the License is distributed on an "AS IS" BASIS,
// WITHOUT WARRANTIES OR CONDITIONS OF ANY KIND, either express or implied.
// See the License for the specific language governing permissions and
// limitations under the License.

// Internal Includes
#include <osvr/Server/ConfigureServerFromFile.h>
#include <osvr/Server/RegisterShutdownHandler.h>
#include <osvr/Util/Logger.h>
#include <osvr/Util/LogNames.h>

// Library/third-party includes
#include <boost/program_options.hpp>
#include <boost/filesystem.hpp>
#include <boost/filesystem/fstream.hpp>
#include <boost/optional.hpp>

// Standard includes
#include <exception>
<<<<<<< HEAD
#include <fstream>
#include <iostream>
=======

using osvr::server::detail::out;
using osvr::server::detail::err;
using std::endl;
namespace opt = boost::program_options;
namespace fs = boost::filesystem;
>>>>>>> cea5f20a

static osvr::server::ServerPtr server;
using ::osvr::util::log::OSVR_SERVER_LOG;

/// @brief Shutdown handler function - forcing the server pointer to be global.
void handleShutdown() {
    auto log = ::osvr::util::log::make_logger(OSVR_SERVER_LOG);
    log->info() << "Received shutdown signal...";
    server->signalStop();
}

int main(int argc, char *argv[]) {
<<<<<<< HEAD
    auto log = ::osvr::util::log::make_logger(OSVR_SERVER_LOG);

    std::string configName(osvr::server::getDefaultConfigFilename());
    if (argc > 1) {
        configName = argv[1];
    } else {
        log->info()
            << "Using default config file - pass a filename on the command "
               "line to use a different one.";
=======
    const std::string helpOpt("help");
    const std::string configOpt("option");

    std::string configName;

    opt::options_description optionsAll("All Options");
    opt::options_description optionsVisible("Command Line Options");
    opt::positional_options_description optionsPositional;

    optionsPositional.add(configOpt.c_str(), -1);
    optionsAll.add_options()(
        configOpt.c_str(),
        opt::value<std::string>(&configName)
            ->default_value(osvr::server::getDefaultConfigFilename()),
        "override config filename");
    optionsVisible.add_options()(helpOpt.c_str(), "display this help message");
    optionsAll.add(optionsVisible);

    opt::variables_map values;
    try {
        opt::store(opt::command_line_parser(argc, argv)
                       .options(optionsAll)
                       .positional(optionsPositional)
                       .run(),
                   values);
        opt::notify(values);
    } catch (opt::invalid_command_line_syntax &e) {
        std::cerr << e.what() << std::endl;
        return 1;
    } catch (opt::unknown_option &e) {
        std::cerr << e.what() << std::endl; // may want to replace boost msg
        return 1;
    }

    if (values.count(helpOpt)) {
        std::cout << optionsVisible << std::endl;
        return 0;
>>>>>>> cea5f20a
    }

    configName = values[configOpt].as<std::string>();

    boost::optional<fs::path> configPath(configName);
    try {
        if (!fs::exists(*configPath)) {
            out << "File '" << configName
                << "' not found.  Using blank config" << endl;
            configPath = boost::none;
        } else {
            if (fs::is_directory(*configPath)) {
                err << "'" << configName << "' is a directory" << endl;
                return -1;
            } else if (!fs::is_regular_file(*configPath)) {
                err << "'" << configName << "' is special file" << endl;
                return -1;
            }
        }
    } catch (fs::filesystem_error &e) {
        err << "Could not open config file at '" << configName << "'"
            << endl;
        err << "Reason " << e.what() << endl;
        configPath = boost::none;
    }
    
    if (configPath) {
        server = osvr::server::configureServerFromFile(configName);
    } else {
        server = osvr::server::configureServerFromString("{ }");
    }
    
    if (!server) {
        return -1;
    }

    log->info() << "Registering shutdown handler...";
    osvr::server::registerShutdownHandler<&handleShutdown>();

    log->info() << "Starting server mainloop: OSVR Server is ready to go!";
    server->startAndAwaitShutdown();

    log->info() << "OSVR Server exited.";

    return 0;
}<|MERGE_RESOLUTION|>--- conflicted
+++ resolved
@@ -37,17 +37,11 @@
 
 // Standard includes
 #include <exception>
-<<<<<<< HEAD
 #include <fstream>
 #include <iostream>
-=======
 
-using osvr::server::detail::out;
-using osvr::server::detail::err;
-using std::endl;
 namespace opt = boost::program_options;
 namespace fs = boost::filesystem;
->>>>>>> cea5f20a
 
 static osvr::server::ServerPtr server;
 using ::osvr::util::log::OSVR_SERVER_LOG;
@@ -60,17 +54,8 @@
 }
 
 int main(int argc, char *argv[]) {
-<<<<<<< HEAD
     auto log = ::osvr::util::log::make_logger(OSVR_SERVER_LOG);
 
-    std::string configName(osvr::server::getDefaultConfigFilename());
-    if (argc > 1) {
-        configName = argv[1];
-    } else {
-        log->info()
-            << "Using default config file - pass a filename on the command "
-               "line to use a different one.";
-=======
     const std::string helpOpt("help");
     const std::string configOpt("option");
 
@@ -98,17 +83,16 @@
                    values);
         opt::notify(values);
     } catch (opt::invalid_command_line_syntax &e) {
-        std::cerr << e.what() << std::endl;
+        log->error() << e.what();
         return 1;
     } catch (opt::unknown_option &e) {
-        std::cerr << e.what() << std::endl; // may want to replace boost msg
+        log->error() << e.what(); // may want to replace boost msg
         return 1;
     }
 
     if (values.count(helpOpt)) {
         std::cout << optionsVisible << std::endl;
         return 0;
->>>>>>> cea5f20a
     }
 
     configName = values[configOpt].as<std::string>();
@@ -116,31 +100,30 @@
     boost::optional<fs::path> configPath(configName);
     try {
         if (!fs::exists(*configPath)) {
-            out << "File '" << configName
-                << "' not found.  Using blank config" << endl;
+            log->warn() << "File '" << configName
+                << "' not found.  Using empty configuration.";
             configPath = boost::none;
         } else {
             if (fs::is_directory(*configPath)) {
-                err << "'" << configName << "' is a directory" << endl;
+                log->error() << "'" << configName << "' is a directory.";
                 return -1;
             } else if (!fs::is_regular_file(*configPath)) {
-                err << "'" << configName << "' is special file" << endl;
+                log->error() << "'" << configName << "' is special file.";
                 return -1;
             }
         }
     } catch (fs::filesystem_error &e) {
-        err << "Could not open config file at '" << configName << "'"
-            << endl;
-        err << "Reason " << e.what() << endl;
+        log->error() << "Could not open config file at '" << configName << "'.";
+        log->error() << "Reason " << e.what() << ".";
         configPath = boost::none;
     }
-    
+
     if (configPath) {
         server = osvr::server::configureServerFromFile(configName);
     } else {
         server = osvr::server::configureServerFromString("{ }");
     }
-    
+
     if (!server) {
         return -1;
     }
@@ -154,4 +137,4 @@
     log->info() << "OSVR Server exited.";
 
     return 0;
-}+}
