--- conflicted
+++ resolved
@@ -3,17 +3,8 @@
   "drivers": [
     {
       "plugin": "org_opengoggles_bundled_Multiserver",
-<<<<<<< HEAD
       "driver": "YEI_3Space_Sensor"
-=======
-      "driver": "YEI_3Space_Sensor",
-      "params": {
-        "port": "COM3",
-        "resetCommands": [
-          "123,2"
-        ]
-      }
->>>>>>> cbe6c960
+
     }
   ],
   "routes": [
