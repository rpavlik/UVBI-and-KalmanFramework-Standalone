--- conflicted
+++ resolved
@@ -26,39 +26,26 @@
 #define INCLUDED_ServerImpl_h_GUID_BA15589C_D1AD_4BBE_4F93_8AC87043A982
 
 // Internal Includes
-<<<<<<< HEAD
-=======
-#include <osvr/Server/Server.h>
-#include <osvr/Connection/ConnectionPtr.h>
-#include <osvr/Util/SharedPtr.h>
-#include <osvr/Util/UniquePtr.h>
-#include <osvr/PluginHost/RegistrationContext_fwd.h>
-#include <osvr/Connection/MessageTypePtr.h>
-#include <osvr/Connection/DeviceToken.h>
-#include <osvr/Common/CreateDevice.h>
-#include <osvr/Common/SystemComponent_fwd.h>
->>>>>>> e27409ea
 #include <osvr/Common/CommonComponent_fwd.h>
 #include <osvr/Common/CreateDevice.h>
+#include <osvr/Common/LowLatency.h>
 #include <osvr/Common/PathTree.h>
-<<<<<<< HEAD
 #include <osvr/Common/SystemComponent_fwd.h>
 #include <osvr/Connection/ConnectionPtr.h>
 #include <osvr/Connection/DeviceToken.h>
 #include <osvr/Connection/MessageTypePtr.h>
 #include <osvr/PluginHost/RegistrationContext_fwd.h>
 #include <osvr/Server/Server.h>
-=======
-#include <osvr/Common/LowLatency.h>
->>>>>>> e27409ea
 #include <osvr/Util/Flag.h>
 #include <osvr/Util/Log.h>
 #include <osvr/Util/SharedPtr.h>
+#include <osvr/Util/UniquePtr.h>
 
 // Library/third-party includes
 #include <boost/noncopyable.hpp>
 #include <boost/optional.hpp>
 #include <boost/thread.hpp>
+
 #include <json/value.h>
 #include <util/RunLoopManagerBoost.h>
 #include <vrpn_Connection.h>
@@ -267,13 +254,11 @@
         /// The port we're listening on, if any.
         int m_port;
 
-<<<<<<< HEAD
         /// The logger.
         util::log::LoggerPtr m_log;
-=======
+
         /// Latency reduction RAII object
         unique_ptr<common::LowLatency> m_lowLatency;
->>>>>>> e27409ea
     };
 
     /// @brief Class to temporarily (in RAII style) change a thread ID variable
