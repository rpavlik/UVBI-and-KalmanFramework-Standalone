/** @file
    @brief Header

    @date 2014

    @author
    Sensics, Inc.
    <http://sensics.com/osvr>
*/

// Copyright 2014 Sensics, Inc.
//
// Licensed under the Apache License, Version 2.0 (the "License");
// you may not use this file except in compliance with the License.
// You may obtain a copy of the License at
//
//     http://www.apache.org/licenses/LICENSE-2.0
//
// Unless required by applicable law or agreed to in writing, software
// distributed under the License is distributed on an "AS IS" BASIS,
// WITHOUT WARRANTIES OR CONDITIONS OF ANY KIND, either express or implied.
// See the License for the specific language governing permissions and
// limitations under the License.

#ifndef INCLUDED_ServerImpl_h_GUID_BA15589C_D1AD_4BBE_4F93_8AC87043A982
#define INCLUDED_ServerImpl_h_GUID_BA15589C_D1AD_4BBE_4F93_8AC87043A982

// Internal Includes
#include <osvr/Common/CommonComponent_fwd.h>
#include <osvr/Common/CreateDevice.h>
#include <osvr/Common/LowLatency.h>
#include <osvr/Common/PathTree.h>
#include <osvr/Common/SystemComponent_fwd.h>
#include <osvr/Connection/ConnectionPtr.h>
#include <osvr/Connection/DeviceToken.h>
#include <osvr/Connection/MessageTypePtr.h>
#include <osvr/PluginHost/RegistrationContext_fwd.h>
#include <osvr/Server/Server.h>
#include <osvr/Util/Flag.h>
#include <osvr/Util/Log.h>
#include <osvr/Util/SharedPtr.h>
#include <osvr/Util/UniquePtr.h>

// Library/third-party includes
#include <boost/noncopyable.hpp>
#include <boost/optional.hpp>
#include <boost/thread.hpp>

#include <json/value.h>
#include <util/RunLoopManagerBoost.h>
#include <vrpn_Connection.h>

// Standard includes
#include <string>

namespace osvr {
namespace server {

    /// @brief Private implementation class for Server.
    class ServerImpl : boost::noncopyable {
      public:
        /// @brief Constructor
        ServerImpl(connection::ConnectionPtr const &conn,
                   boost::optional<std::string> const &host,
                   boost::optional<int> const &port);

        /// @brief Destructor (stops the thread first)
        ~ServerImpl();

        /// @brief Launch a thread running the server.
        void start();

        /// @brief Launch a thread running the server, and block until the
        /// server shuts down.
        void startAndAwaitShutdown();

        /// @copydoc Server::awaitShutdown()
        void awaitShutdown();

        /// @brief Signal the server to stop, and block until it does so.
        void stop();

        /// @brief Signal the server to stop (if it is running) but return
        /// immediately.
        void signalStop();

        /// @brief Load named plugin
        void loadPlugin(std::string const &pluginName);

        /// @brief Load all auto-loadable plugins.
        void loadAutoPlugins();

        /// @copydoc Server::setHardwareDetectOnConnection()
        void setHardwareDetectOnConnection();

        /// @copydoc Server::triggerHardwareDetect()
        void triggerHardwareDetect();

        /// @copydoc Server::registerMainloopMethod()
        void registerMainloopMethod(MainloopMethod f);

        /// @copydoc Server::addRoute()
        bool addRoute(std::string const &routingDirective);

        /// @copydoc Server::addAlias()
        bool addAlias(std::string const &path, std::string const &source,
                      common::AliasPriority priority);

        /// @copydoc Server::addAliases()
        bool addAliases(Json::Value const &aliases,
                        common::AliasPriority priority);

        /// @copydoc Server::addExternalDevice
        void addExternalDevice(std::string const &path,
                               std::string const &deviceName,
                               std::string const &server,
                               std::string const &descriptor);

        /// @copydoc Server::addString
        bool addString(std::string const &path, std::string const &value);

        /// @copydoc Server::setSleepTime()
        void setSleepTime(int microseconds);
#if 0
        /// @copydoc Server::getSleepTime()
        int getSleepTime() const;
#endif
        /// @copydoc Server::instantiateDriver()
        void instantiateDriver(std::string const &plugin,
                               std::string const &driver,
                               std::string const &params);

        /// @brief The method to just do the update stuff, not in a thread.
        void update();

      private:
        /// @brief The method called from the server thread repeatedly.
        /// @returns true if the loop should continue running
        bool m_loop();

        /// @brief The actual guts of the update
        void m_update();

        /// @brief Internal function to call a callable if the thread isn't
        /// running, or to queue up the callable if it is running.
        template <typename Callable> void m_callControlled(Callable f);

        /// @overload
        template <typename Callable> void m_callControlled(Callable f) const;

        /// @brief Destroy the context, connection, and nested device in a safe
        /// order.
        void m_orderedDestruction();

        /// @brief Queues up a tree transmission for next time around
        void m_queueTreeSend();

        /// @brief sends full path tree contents
        void m_sendTree();

        /// @brief handles updated route message from client
        static int VRPN_CALLBACK m_handleUpdatedRoute(void *userdata,
                                                      vrpn_HANDLERPARAM p);

        /// @brief adds a route - assumes that you've handled ensuring this is
        /// the main server thread.
        bool m_addRoute(std::string const &routingDirective);

        /// @brief adds an alias - assumes that you've handled ensuring this is
        /// the main server thread.
        bool m_addAlias(std::string const &path, std::string const &source,
                        common::AliasPriority priority);

        /// @brief adds aliases - assumes that you've handled ensuring this is
        /// the main server thread.
        bool m_addAliases(Json::Value const &aliases,
                          common::AliasPriority priority);

        /// @brief Handle new or updated device descriptors.
        void m_handleDeviceDescriptors();

        /// @brief Some things are only safe in the server thread. This is how
        /// to check if we're in the server thread. (Use m_callControlled with a
        /// lambda to perform operations guaranteed to be in the server thread
        /// or effectively so)
        bool m_inServerThread() const;

        /// @brief Callback on getting first connection, to exit idle state.
        static int VRPN_CALLBACK m_exitIdle(void *userdata, vrpn_HANDLERPARAM);
        /// @brief Callback on dropping last connection, to enter idle state.
        static int VRPN_CALLBACK m_enterIdle(void *userdata, vrpn_HANDLERPARAM);

        /// @brief Connection ownership.
        connection::ConnectionPtr m_conn;

        /// @brief Context ownership.
        shared_ptr<pluginhost::RegistrationContext> m_ctx;

        /// @brief Callbacks to call in each loop.
        std::vector<MainloopMethod> m_mainloopMethods;

        /// @brief System device
        common::BaseDevicePtr m_systemDevice;

        /// @brief System device component
        common::SystemComponent *m_systemComponent = nullptr;

        /// @brief Common component for system device
        common::CommonComponent *m_commonComponent = nullptr;

        /// @brief a flag to indicate whether we should run a hardware
        /// detection.
        bool m_triggeredDetect = false;

        /// @brief Path tree
        common::PathTree m_tree;
        util::Flag m_treeDirty;

        /// @brief Mutex held by anything executing in the main thread.
        mutable boost::mutex m_mainThreadMutex;

        /// @brief Mutex controlling ability to check/change state of run loop
        /// @todo is mutable OK here?
        mutable boost::mutex m_runControl;
        /// @name Protected by m_runControl
        /// @{
        boost::thread m_thread;
        ::util::RunLoopManagerBoost m_run;
        bool m_running = false;
        bool m_everStarted = false;
        /// @}

        /// @brief The effective "main thread" - usually equivalent to
        /// m_thread.get_id() but a callControlled might change it.
        mutable boost::thread::id m_mainThreadId;

        /// @brief Number of microseconds to sleep after each loop iteration
        /// when at least one client is connected. 0 = no sleeping.
        int m_sleepTime = 0;

        /// @brief Number of microseconds to sleep after each loop iteration
        /// when no clients are connected.
        ///
        /// This is 1 millisecond, the minimum sleep resolution on Windows.
        static const int IDLE_SLEEP_TIME = 1000;

        /// @brief Number of microseconds to sleep after each loop iteration
        /// right now. 0 = no sleeping.
        int m_currentSleepTime = IDLE_SLEEP_TIME;

        /// The host/interface we're listening on, if any.
        std::string m_host;

        /// The port we're listening on, if any.
        int m_port;

        /// The logger.
        util::log::LoggerPtr m_log;

        /// Latency reduction RAII object
        unique_ptr<common::LowLatency> m_lowLatency;
    };

    /// @brief Class to temporarily (in RAII style) change a thread ID variable
    /// to the current thread, then back again when we leave scope.
    class TemporaryThreadIDChanger : boost::noncopyable {
      public:
        TemporaryThreadIDChanger(boost::thread::id &id)
            : m_id(id), m_origID(id) {
            m_id = boost::this_thread::get_id();
        }
        ~TemporaryThreadIDChanger() { m_id = m_origID; }

      private:
        boost::thread::id &m_id;
        boost::thread::id m_origID;
    };

    inline bool ServerImpl::m_inServerThread() const {
        boost::unique_lock<boost::mutex> lock(m_runControl);
        return !m_running || (boost::this_thread::get_id() == m_mainThreadId);
    }

    template <typename Callable>
    inline void ServerImpl::m_callControlled(Callable f) {
        boost::unique_lock<boost::mutex> lock(m_runControl);
        if (m_running && boost::this_thread::get_id() != m_thread.get_id()) {
<<<<<<< HEAD
            boost::unique_lock<boost::mutex> lock2(m_mainThreadMutex);
=======
            boost::unique_lock<boost::mutex> innerLock(m_mainThreadMutex);
>>>>>>> 7c69b804
            TemporaryThreadIDChanger changer(m_mainThreadId);
            f();
        } else {
            f();
        }
    }

    template <typename Callable>
    inline void ServerImpl::m_callControlled(Callable f) const {
        boost::unique_lock<boost::mutex> lock(m_runControl);
        if (m_running && boost::this_thread::get_id() != m_thread.get_id()) {
<<<<<<< HEAD
            boost::unique_lock<boost::mutex> lock2(m_mainThreadMutex);
=======
            boost::unique_lock<boost::mutex> innerLock(m_mainThreadMutex);
>>>>>>> 7c69b804
            TemporaryThreadIDChanger changer(m_mainThreadId);
            f();
        } else {
            f();
        }
    }

} // namespace server
} // namespace osvr

#endif // INCLUDED_ServerImpl_h_GUID_BA15589C_D1AD_4BBE_4F93_8AC87043A982<|MERGE_RESOLUTION|>--- conflicted
+++ resolved
@@ -285,11 +285,7 @@
     inline void ServerImpl::m_callControlled(Callable f) {
         boost::unique_lock<boost::mutex> lock(m_runControl);
         if (m_running && boost::this_thread::get_id() != m_thread.get_id()) {
-<<<<<<< HEAD
-            boost::unique_lock<boost::mutex> lock2(m_mainThreadMutex);
-=======
             boost::unique_lock<boost::mutex> innerLock(m_mainThreadMutex);
->>>>>>> 7c69b804
             TemporaryThreadIDChanger changer(m_mainThreadId);
             f();
         } else {
@@ -301,11 +297,7 @@
     inline void ServerImpl::m_callControlled(Callable f) const {
         boost::unique_lock<boost::mutex> lock(m_runControl);
         if (m_running && boost::this_thread::get_id() != m_thread.get_id()) {
-<<<<<<< HEAD
-            boost::unique_lock<boost::mutex> lock2(m_mainThreadMutex);
-=======
             boost::unique_lock<boost::mutex> innerLock(m_mainThreadMutex);
->>>>>>> 7c69b804
             TemporaryThreadIDChanger changer(m_mainThreadId);
             f();
         } else {
